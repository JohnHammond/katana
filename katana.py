#!/usr/bin/env python3

from pwn import *
import argparse
import json
import sys
import importlib
import queue
import threading
import time
import traceback
import os
import utilities
from utilities import ArgumentParserWithHelp, find_modules_recursively
import pkgutil
import re
import binascii
import base64
import units

class Katana(object):

	def __init__(self):
		self.results = {}
		self.config = {}
		self.parsers = []
		self.units = []
		self.threads = []
		self.completed = False
		self.results = { }
		self.results_lock = threading.RLock()
		self.total_work = 0
		self.all_units = []
		self.requested_units = []
		self.recurse_queue = queue.Queue()
		self.depth_lock = threading.Lock()

		# Initial parser is for unit directory. We need to process this argument first,
		# so that the specified unit may be loaded
		parser = ArgumentParserWithHelp(
			description='Low-hanging fruit checker for CTF problems',
			add_help=True,
			allow_abbrev=True)
		parser.add_argument('--unitdir', type=utilities.DirectoryArgument,
			default='./units', help='the directory where available units are stored')
		parser.add_argument('--unit', action='append',
			required=False, default = [], help='the units to run on the targets')
		parser.add_argument('--unit-help', action='store_true',
			default=False, help='display help on unit selection')
		# The number of threads to use
		parser.add_argument('--threads', '-t', type=int, default=10,
			help='number of threads to use')
		# The list of targets to scan
		parser.add_argument('target', type=str,
			help='the target file/url/IP/etc') 
		# The output directory for this scan
		parser.add_argument('--outdir', '-o', default='./results',
			help='directory to house results')
		# A Regular Expression patter for units to match
		parser.add_argument('--flag-format', '-ff', default=None,
			help='regex pattern for output (e.g. "FLAG{.*}")')
		parser.add_argument('--auto', '-a', default=False,
			action='store_true', help='automatically search for matching units in unitdir')
		parser.add_argument('--depth', '-d', type=int, default=5,
				help='the maximum depth which the units may recurse')
		parser.add_argument('--exclude', action='append',
			required=False, default = [], help='units to exclude in a recursive case')
		parser.add_argument('--verbose', '-v', action='store_true',
			default=False, help='show the running threads')
		parser.add_argument('--dict', type=argparse.FileType('r'),
				required=False, default=None, help='dictionary for brute forcing tasks')
		parser.add_argument('--data-length', '-l', default=10, type=int,
			help="minimum number of characters for units results to be displayed")

		args, remaining = parser.parse_known_args()


		# Add current arguments to the config
		self.config.update(vars(args))

		# Create the progress line for katana
		self.progress = log.progress('katana')

		# Add the units directory the system path
		sys.path.insert(0, self.config['unitdir'])

		# CALEB: This is a hacky way to keep track of unit findings...
		units_found = [False]*len(self.config['unit'])

		# Load all units under the unit directory
		for importer, name, ispkg in pkgutil.walk_packages([self.config['unitdir']], ''):

			# Exclude packages/units that were excluded from loading
			try:
				for exclude in self.config['exclude']:
					if name == exclude or name.startswith(exclude.rstrip('.') + '.'):
						raise Exception
			except:
				continue

			self.progress.status('loading unit {0}'.format(name))
		
			# Attempt to load the module
			try:
				module = importlib.import_module(name)
			except:
				self.progress.failure('{0}: failed to load module'.format(name))
				traceback.print_exc()
				exit()

			# Check if this module requires dependencies
			try:
				dependencies = module.DEPENDENCIES
				assert isinstance(dependencies, list), "Dependencies must be given as a list!" 
			except AttributeError:
				dependencies = []


			# Ensure the dependencies exist
			try:
				for dependency in dependencies:
					subprocess.check_output(['which',dependency])
			except (FileNotFoundError, subprocess.CalledProcessError): 
				continue
			else:
				# Dependencies are good, ensure the unit class exists
				try:
					unit_class = module.Unit
				except AttributeError:
					continue

			# Add any arguments we need
			unit_class.add_arguments(self, parser)

			# Check if this was a requested unit
			for i in range(len(self.config['unit'])):
				if isinstance(self.config['unit'][i],str) and \
					( name == self.config['unit'][i] or  name.startswith(self.config['unit'][i].rstrip('.') + '.') ):
					units_found[i] = True
					self.requested_units.append(unit_class)
	
			# Keep total list for blind recursion
			self.all_units.append(unit_class)

		# Notify user of failed unit loads
		for i in range(len(self.config['unit'])):
			if not units_found[i]:
				log.failure('{0}: unit not found'.format(self.config['unit'][i]))

		# Ensure we have something to do
		if len(self.config['unit']) != sum(units_found) and not self.config['auto']:
			self.progress.failure('no units loaded. aborting.')
			exit()

		# Notify the user if the requested units are overridden by recursion
		if self.config['auto'] and len(self.requested_units) > 0 and not recurse:
			log.warning('ignoring --unit options in favor of --auto')

		# Final argument parsing. This includes all unit arguments
		args = parser.parse_args()
		self.config.update(vars(args))

		# We want the "-" target to signify stdin
		if len(self.original_target) == 1 and self.original_target[0] == '-':
			self.config['target'] = sys.stdin.read()

		# Compile the flag format if given
		if self.config['flag_format']:
			self.flag_pattern = re.compile('({0})'.format(self.config['flag_format']),
					flags=re.MULTILINE | re.DOTALL | re.IGNORECASE)
		else:
			self.flag_pattern = None

		# Setup the work queue
		self.work = queue.Queue(maxsize=self.config['threads']*2)

		# Don't run if the output directory exists
		if os.path.exists(self.config['outdir']):
			self.progress.failure('{0}: directory exists'.format(self.config['outdir']))
			exit()
		elif not os.path.exists(self.config['outdir']):
			# Create the directory if needed
			try:
				os.mkdir(self.config['outdir'])
			except:
				self.progress.failure('{0}: unable to create directory'.format(self.config['outdir']))
				exit()

		self.progress.status('initialization complete')

		# Find units which match this target
		self.units = self.locate_units(self.config['target'])

	@property
	def original_target(self):
		""" Shorthand for grabbing the target """
		return self.config['target']

	def get_artifact_path(self, unit):
		# Compute the correct directory for this unit based on the parent tree
		path = os.path.join(self.config['outdir'], *[u.unit_name for u in unit.family_tree], unit.unit_name)

		# Ensure it is a directory if it already exists
		if os.path.exists(path) and not os.path.isdir(path):
			log.error('{0}: name overlap between unit and result!'.format(path))

		# Ensure the entire path chain exists
		os.makedirs(path, exist_ok=True)

		return path

	def create_artifact(self, unit, name, mode='w', create=True, asdir=False):
		""" Create a new artifact for the given unit. The artifact will be
			tracked in the results, so the unit doesn't need to dump that out.

			NOTE: The created artifact may have a different name than provided. 
				If the requested name already exists, the name will have a number
				appended between the name and the extension. The actual path created
				is returned along with the open file reference for created files.
		"""

		# Add the name of the artifact
		path = os.path.join(self.get_artifact_path(unit), name)

		# Create the file if needed
		file_handle = None
		if create:
			n = 0
			name, ext = os.path.splitext(path)
			# This will create a different file than requested, if needed by appending a 
			# "-#" to the filename _BEFORE THE EXTENSION_. The returned path will be
			# correct
			while True:
				try:
					if asdir:
						os.mkdir(path)
					else:
						file_handle = open(path, mode)
				except OSError:
					n += 1
					path = '{0}-{1}{2}'.format(name, n, ext)
				else:
					break
			
			self.add_artifact(unit, path)
		
		return (path, file_handle)

	def add_artifact(self, unit, path):
		# Add the artifact to the results for tracking
		r = self.get_unit_result(unit)
		with self.results_lock:
			if 'artifacts' not in r:
				r['artifacts'] = []
			r['artifacts'].append(path)
		
	def get_unit_result(self, unit):
		parents = unit.family_tree
		with self.results_lock:
			# Start at the global results
			r = self.results
			# Recurse through parent units
			for p in parents:
				# If we have not seen results from this parent,
				# THAT'S FINE.... just be ready for it
				if not p.unit_name in r:
					r[p.unit_name] = { 'results': [] }	
			if unit.unit_name not in r:
				r[unit.unit_name] = { 'results': [] }
			r = r[unit.unit_name]

		return r

	def clean_result(self, d):
		if isinstance(d, str):
			if len(d) < self.config['data_length']:
				return None
			return d
		elif isinstance(d, list) or isinstance(d, tuple):
			r = []
			for i in d:
				x = self.clean_result(i)
				if x is not None:
					r.append(x)
			if len(r) == 0:
				r = None
		elif isinstance(d, dict):
			r = {}
			for name in d:
				x = self.clean_result(d[name])
				if x is not None:
					r[name] = x
			if len(r) == 0:
				r = None
		else:
			r = d
		return r

	def add_results(self, unit, d):
		""" Update the results dict with the given dict """

		# Strip out results which don't meet the threshold
		d = self.clean_result(d)
		if d is None:
			return

		parents = unit.family_tree
		with self.results_lock:
			# Start at the global results
			r = self.results
			# Recurse through parent units
			for p in parents:
				# If we have not seen results from this parent,
				# THAT'S FINE.... just be ready for it
				if not p.unit_name in r:
					r[p.unit_name] = { 'results': [] }	
			if unit.unit_name not in r:
				r[unit.unit_name] = { 'results': [] }

			if d != {}:
				r[unit.unit_name]['results'].append(d)


	def evaluate(self):
		""" Start processing all units """

		if not self.config['flag_format']:
			log.warn("no flag format was specified, advise looking at saved results")

		self.progress.status('starting threads')

		# Create all the threads
		for n in range(self.config['threads']):
			self.progress.status('starting thread {0}'.format(n))
			thread = threading.Thread(target=self.worker)
			thread.start()
			self.threads.append(thread)

		status_done = threading.Event()
		status_thread = threading.Thread(target=self.progress_worker, args=(status_done,))
		status_thread.start()

		# Add the known units to the work queue
		self.add_to_work(self.units)

		# Monitor the work queue and update the progress
		# while True:
		# 	# Grab the numer of items in the queue
		# 	n = self.work.qsize()
		# 	# End if we are done
		# 	if n == 0:
		# 		break
		# 	# Print a nice percentage compelte
		# 	self.progress.status('{0:.2f}% complete'.format((self.total_work-float(n)) / float(self.total_work)))
		# 	# We want to give the threads time to execute
		# 	time.sleep(0.5)

		while True:
			try:
				unit,data = self.recurse_queue.get(block=False)
			except queue.Empty:
				self.work.join()
				if self.recurse_queue.empty():
					break
			else:
				units = self.locate_units(data, parent=unit, recurse=True)
				self.add_to_work(units)
				self.recurse_queue.task_done()

<<<<<<< HEAD
			if not unit.completed:
				if ( args.force or unit.check(case) ):
					# Perform the evaluation
					result = unit.evaluate(case)
					# Grab the lock for saving the results
					if result is not None:
						with RESULT_LOCK:
							# Build the structure if needed
							if unit.unit_name not in RESULTS or \
									RESULTS[unit.unit_name] == None:
								RESULTS[unit.unit_name] = {}

							# JOHN: I use this to hide entries with no results
							if bool(result):
								RESULTS[unit.unit_name][name] = result
							else:
								RESULTS.pop(unit.unit_name)
			
			# Notify boss that we are done
			WORKQ.task_done()

# This subclass of argparse will print the help whenever there
# is a syntactic error in the options parsing
class ArgumentParserWithHelp(argparse.ArgumentParser):
	def error(self, message):
		print('{0}: error: {1}'.format(self.prog, message))
		self.print_help()
		sys.exit(2)

def load_modules_recursive(path, prefix=''):
	for importer, name, ispkg in pkgutil.iter_modules(path, prefix):
		module = importlib.import_module(name)
	
		if ispkg:
			for s in load_modules_recursive(module.__path__, module.__name__ + '.'):
				yield s
=======
		status_done.set()
		status_thread.join()

		self.progress.status('all units complete. waiting for thread exit')

		# Notify threads of completion
		for n in range(self.config['threads']):
			self.work.put((None, None, None))

		# Wait for threads to exit
		for t in self.threads:
			t.join()


		self.progress.success('threads exited. evaluation complete')

		# Make sure we can create the results file
		results = json.dumps(self.results, indent=4, sort_keys=True)

		if results != "{}":
			with open(os.path.join(self.config['outdir'], 'katana.json'), 'w') as f:
				f.write(results)

			log.success('wrote output summary to {0}, note minimum data length is {1}'.format(os.path.join(self.config['outdir'], 'katana.json'), self.config['data_length']))
>>>>>>> 2dfcf90c
		else:
			log.failure("no units returned results")

	def add_to_work(self, units):
		# Add all the cases to the work queue
		for unit in units:
			if not self.completed:
				case_no = 0
				for case in unit.enumerate(self):
					if not unit.completed:
						self.work.put((unit, case_no, case))
						self.total_work += 1
						case_no += 1
					else:
						break


	def add_flag(self, flag):
		if 'flags' not in self.results:
			self.results['flags'] = []
		with self.results_lock:
			if flag not in self.results['flags']:
				log.success('potential flag found: {0}'.format('\u001b[32;1m' + flag + '\u001b[0m'))
				self.results['flags'].append(flag)
	
	def locate_flags(self, unit, output, stop=True):
		""" Look for flags in the given data/output """

		# If the user didn't supply a pattern, there's nothing to do.
		if self.flag_pattern == None:
			return False

		match = self.flag_pattern.search(output)
		if match:
			# JOHN: This test is here because we had an issue with esoteric languages.
			#       We MORE THAN LIKELY will not have a flag without printable chars...
			if match.group().isprintable():
				self.add_flag(match.group())
			
			# Stop the unit if they asked
			if stop:
				unit.completed = True

			return True

		return False

	def recurse(self, unit, data, verify_length = True):
		# JOHN: If this `recurse` is set to True, it will recurse 
		#       WITH EVERYTHING even IF you specify a single unit.
		#       This is the intent, but should be left to "False" for testing
	
		if (data is None or data == "" ):
			return

		# Obey max depth input by user
		if len(unit.family_tree) >= self.config['depth']:
			if self.depth_lock.acquire(blocking=False):
				log.warning('depth limit reached. if this is a recursive problem, consider increasing --depth')
			# Stop the chain of events
			unit.completed = True
			return

		try:
			if os.path.isfile(data):
				verify_length = False
		except ValueError:
			pass

		if verify_length and len(data) < self.config['data_length']:
			return
		
		self.recurse_queue.put((unit,data))

	def locate_units(self, target, parent=None, recurse=False):

		units_so_far = []

		if not self.config['auto'] and not recurse:
			for unit_class in self.requested_units:
				try:
<<<<<<< HEAD
					# initialize any module specific arguments
					module.Unit.prepare_parser(CONFIG, parser)
					# add to unit list
					CONFIG['modules'].append(module)
				except AttributeError:
					log.info('{0}: no Unit class found'.format(module.__name__))
			else:
				# Load children, if there are any
				for m in load_modules_recursive(module.__path__, module.__name__+'.'):
					try:
						m.Unit.prepare_parser(CONFIG, parser)
						CONFIG['modules'].append(m)
					except Exception as e:
						print(e.args)
						log.info('{0}: no Unit class found'.format(module.__name__))
		except ModuleNotFoundError as e:
			log.failure('unit {0} does not exist'.format(name))
			exit()
		except Exception as e:
			traceback.print_exc()
			log.failure('unknown error when loading {0}: {1}'.format(name, e))
			exit()
	
	# The number of threads to use
	parser.add_argument('--threads', '-t', type=int, default=10,
		help='number of threads to use')
	# Whether or not to use the built-in module checks
	parser.add_argument('--force', '-f', action='store_true',
		default=False, help='skip the checks')
	# The list of targets to scan
	parser.add_argument('target', type=str, default='-',
		help='the target file/url/IP/etc')
	# The output directory for this scan
	parser.add_argument('--outdir', '-o', default='./results',
		help='directory to house results')
	# A Regular Expression patter for units to match
	parser.add_argument('--flag-format', '-ff', default=None,
		help='regex pattern for output (e.g. "FLAG{.*?}")')
	args = parser.parse_args()

	# Check if the file exists and isn't a directory... that's bad
	if os.path.exists(args.outdir):
		log.failure('{0}: directory exists'.format(args.outdir))
		exit()
	elif not os.path.exists(args.outdir):
		# Create the directory if needed
		try:
			os.mkdir(args.outdir)
		except:
			log.failure('{0}: unable to create directory'.format(args.outdir))
			exit()
=======
					units_so_far.append(unit_class(self, parent, target))
				except units.NotApplicable:
					log.failure('{0}: unit not applicable to target'.format(
						unit_class.__module__
					))
		else:
			for unit_class in self.all_units:
				try:
					# Climb the family tree to see if ANY ancester is not allowed to recurse..
					# If that is the case, don't bother with this unit
					if unit_class.PROTECTED_RECURSE and parent is not None:
						if parent.PROTECTED_RECURSE:
							raise units.NotApplicable()
#						for p in ([ parent ] + parent.family_tree):
#							if p.PROTECTED_RECURSE:
#								raise units.NotApplicable
					units_so_far.append(unit_class(self, parent, target))
				except units.NotApplicable:
					pass
>>>>>>> 2dfcf90c

		return units_so_far

	def progress_worker(self, done_event):
		while not done_event.is_set():
			if self.total_work > 0:
				left = self.work.qsize()
				done = self.total_work - left
				self.progress.status('{0:.2f}% work queue utilization; {1} total items queued'.format((float(done)/float(self.total_work))*100, self.total_work, done))
			time.sleep(0.5)

	def worker(self):
		""" Katana worker thread to process unit execution """

		if self.config['verbose']:
			progress = log.progress('thread-{0} '.format(threading.get_ident()))
		else:
			progress = None

		while True:
			# Grab the next item
			unit,name,case = self.work.get()

			if unit is None and name is None and case is None:
				break
			
			if unit.completed:
				self.work.task_done()
				continue

<<<<<<< HEAD
	# Monitor the work queue and update the progress
	while True:
		# Grab the numer of items in the queue
		n = WORKQ.qsize()
		# End if we are done
		if n == 0:
			break
		# Print a nice percentage compelte
		p.status('{0:.2f}% complete'.format((float(len(args.target)-n)/len(args.target))*100.0))
		# We want to give the threads time to execute
		time.sleep(0.5)

	# Notify the threads that we are done
	for i in range(args.threads):
		WORKQ.put((None,None,None))
	# Wait for them to exit
	for i in range(args.threads):
		CONFIG['threads'][i].join()

	if CONFIG['flag_format']:
		RESULTS['flags'] = []

		for unit in CONFIG['units']:
			if unit.flags != "None":
				RESULTS['flags'] += unit.flags
		RESULTS['flags'] = list(set(RESULTS['flags']))
		if not RESULTS['flags']:
			RESULTS.pop('flags')
	
	p.success('all units complete')
=======
			# Perform the evaluation
			if progress is not None:
				progress.status('entering {0}'.format(unit.unit_name))
			try:
				result = unit.evaluate(self, case)
			except:
				traceback.print_exc()
			if progress is not None:
				progress.status('exiting {0}'.format(unit.unit_name))

			# Notify boss that we are done
			self.work.task_done()

		if progress is not None:
			progress.success('thread completed. exiting')


# Make sure we find the local packages (first current directory)
sys.path.insert(0, os.path.dirname(os.path.realpath(__file__)))
sys.path.insert(0, os.getcwd())
>>>>>>> 2dfcf90c

if __name__ == '__main__':

<<<<<<< HEAD
	# Cleanly display the results of each unit
	all_results = json.dumps(RESULTS, indent=4, sort_keys=True)
	if all_results != '{}':
		print(all_results)
	else:
		log.failure("no interesting results were found.")

	if CONFIG['flag_format']:

		if 'flags' in RESULTS: # I test this in case we removed the flags because they were empty:
			# Dump the flags we found
			for flag in RESULTS['flags']:
					log.success('Found flag: {0}'.format(flag))
	else:
		log.warning("no flag format was specified.")
=======
	# Create the katana
	katana = Katana()

	# Run katana against all units
	katana.evaluate()
>>>>>>> 2dfcf90c
<|MERGE_RESOLUTION|>--- conflicted
+++ resolved
@@ -367,44 +367,6 @@
 				self.add_to_work(units)
 				self.recurse_queue.task_done()
 
-<<<<<<< HEAD
-			if not unit.completed:
-				if ( args.force or unit.check(case) ):
-					# Perform the evaluation
-					result = unit.evaluate(case)
-					# Grab the lock for saving the results
-					if result is not None:
-						with RESULT_LOCK:
-							# Build the structure if needed
-							if unit.unit_name not in RESULTS or \
-									RESULTS[unit.unit_name] == None:
-								RESULTS[unit.unit_name] = {}
-
-							# JOHN: I use this to hide entries with no results
-							if bool(result):
-								RESULTS[unit.unit_name][name] = result
-							else:
-								RESULTS.pop(unit.unit_name)
-			
-			# Notify boss that we are done
-			WORKQ.task_done()
-
-# This subclass of argparse will print the help whenever there
-# is a syntactic error in the options parsing
-class ArgumentParserWithHelp(argparse.ArgumentParser):
-	def error(self, message):
-		print('{0}: error: {1}'.format(self.prog, message))
-		self.print_help()
-		sys.exit(2)
-
-def load_modules_recursive(path, prefix=''):
-	for importer, name, ispkg in pkgutil.iter_modules(path, prefix):
-		module = importlib.import_module(name)
-	
-		if ispkg:
-			for s in load_modules_recursive(module.__path__, module.__name__ + '.'):
-				yield s
-=======
 		status_done.set()
 		status_thread.join()
 
@@ -429,7 +391,6 @@
 				f.write(results)
 
 			log.success('wrote output summary to {0}, note minimum data length is {1}'.format(os.path.join(self.config['outdir'], 'katana.json'), self.config['data_length']))
->>>>>>> 2dfcf90c
 		else:
 			log.failure("no units returned results")
 
@@ -511,59 +472,6 @@
 		if not self.config['auto'] and not recurse:
 			for unit_class in self.requested_units:
 				try:
-<<<<<<< HEAD
-					# initialize any module specific arguments
-					module.Unit.prepare_parser(CONFIG, parser)
-					# add to unit list
-					CONFIG['modules'].append(module)
-				except AttributeError:
-					log.info('{0}: no Unit class found'.format(module.__name__))
-			else:
-				# Load children, if there are any
-				for m in load_modules_recursive(module.__path__, module.__name__+'.'):
-					try:
-						m.Unit.prepare_parser(CONFIG, parser)
-						CONFIG['modules'].append(m)
-					except Exception as e:
-						print(e.args)
-						log.info('{0}: no Unit class found'.format(module.__name__))
-		except ModuleNotFoundError as e:
-			log.failure('unit {0} does not exist'.format(name))
-			exit()
-		except Exception as e:
-			traceback.print_exc()
-			log.failure('unknown error when loading {0}: {1}'.format(name, e))
-			exit()
-	
-	# The number of threads to use
-	parser.add_argument('--threads', '-t', type=int, default=10,
-		help='number of threads to use')
-	# Whether or not to use the built-in module checks
-	parser.add_argument('--force', '-f', action='store_true',
-		default=False, help='skip the checks')
-	# The list of targets to scan
-	parser.add_argument('target', type=str, default='-',
-		help='the target file/url/IP/etc')
-	# The output directory for this scan
-	parser.add_argument('--outdir', '-o', default='./results',
-		help='directory to house results')
-	# A Regular Expression patter for units to match
-	parser.add_argument('--flag-format', '-ff', default=None,
-		help='regex pattern for output (e.g. "FLAG{.*?}")')
-	args = parser.parse_args()
-
-	# Check if the file exists and isn't a directory... that's bad
-	if os.path.exists(args.outdir):
-		log.failure('{0}: directory exists'.format(args.outdir))
-		exit()
-	elif not os.path.exists(args.outdir):
-		# Create the directory if needed
-		try:
-			os.mkdir(args.outdir)
-		except:
-			log.failure('{0}: unable to create directory'.format(args.outdir))
-			exit()
-=======
 					units_so_far.append(unit_class(self, parent, target))
 				except units.NotApplicable:
 					log.failure('{0}: unit not applicable to target'.format(
@@ -583,7 +491,6 @@
 					units_so_far.append(unit_class(self, parent, target))
 				except units.NotApplicable:
 					pass
->>>>>>> 2dfcf90c
 
 		return units_so_far
 
@@ -614,38 +521,6 @@
 				self.work.task_done()
 				continue
 
-<<<<<<< HEAD
-	# Monitor the work queue and update the progress
-	while True:
-		# Grab the numer of items in the queue
-		n = WORKQ.qsize()
-		# End if we are done
-		if n == 0:
-			break
-		# Print a nice percentage compelte
-		p.status('{0:.2f}% complete'.format((float(len(args.target)-n)/len(args.target))*100.0))
-		# We want to give the threads time to execute
-		time.sleep(0.5)
-
-	# Notify the threads that we are done
-	for i in range(args.threads):
-		WORKQ.put((None,None,None))
-	# Wait for them to exit
-	for i in range(args.threads):
-		CONFIG['threads'][i].join()
-
-	if CONFIG['flag_format']:
-		RESULTS['flags'] = []
-
-		for unit in CONFIG['units']:
-			if unit.flags != "None":
-				RESULTS['flags'] += unit.flags
-		RESULTS['flags'] = list(set(RESULTS['flags']))
-		if not RESULTS['flags']:
-			RESULTS.pop('flags')
-	
-	p.success('all units complete')
-=======
 			# Perform the evaluation
 			if progress is not None:
 				progress.status('entering {0}'.format(unit.unit_name))
@@ -666,30 +541,11 @@
 # Make sure we find the local packages (first current directory)
 sys.path.insert(0, os.path.dirname(os.path.realpath(__file__)))
 sys.path.insert(0, os.getcwd())
->>>>>>> 2dfcf90c
 
 if __name__ == '__main__':
 
-<<<<<<< HEAD
-	# Cleanly display the results of each unit
-	all_results = json.dumps(RESULTS, indent=4, sort_keys=True)
-	if all_results != '{}':
-		print(all_results)
-	else:
-		log.failure("no interesting results were found.")
-
-	if CONFIG['flag_format']:
-
-		if 'flags' in RESULTS: # I test this in case we removed the flags because they were empty:
-			# Dump the flags we found
-			for flag in RESULTS['flags']:
-					log.success('Found flag: {0}'.format(flag))
-	else:
-		log.warning("no flag format was specified.")
-=======
 	# Create the katana
 	katana = Katana()
 
 	# Run katana against all units
-	katana.evaluate()
->>>>>>> 2dfcf90c
+	katana.evaluate()