#!/usr/bin/env python3
from pwn import *
import argparse
import json
import sys
import importlib
import queue
import threading
import time
import traceback
import os
import utilities
from utilities import ArgumentParserWithHelp, find_modules_recursively
import pkgutil
import re
import binascii
import base64
import units

class Katana(object):

	def __init__(self):
		self.results = {}
		self.config = {}
		self.parsers = []
		self.units = []
		self.threads = []
		self.completed = False
		self.results = { }
		self.results_lock = threading.RLock()
		self.total_work = 0
		self.blacklist = []

		# Initial parser is for unit directory. We need to process this argument first,
		# so that the specified unit may be loaded
		self.parser = ArgumentParserWithHelp(
			description='Low-hanging fruit checker for CTF problems',
			add_help=False,
			allow_abbrev=False)
		self.parser.add_argument('--unitdir', type=utilities.DirectoryArgument,
			default='./units', help='the directory where available units are stored')
		self.parser.add_argument('--unit', action='append',
			required=False, default = [], help='the units to run on the targets')
		self.parser.add_argument('--unit-help', action='store_true',
			default=False, help='display help on unit selection')
		# The number of threads to use
		self.parser.add_argument('--threads', '-t', type=int, default=10,
			help='number of threads to use')
		# Whether or not to use the built-in module checks
		self.parser.add_argument('--force', '-f', action='store_true',
			default=False, help='skip the checks')
		# The list of targets to scan
		self.parser.add_argument('target', type=str,
			help='the target file/url/IP/etc') 
		# The output directory for this scan
		self.parser.add_argument('--outdir', '-o', default='./results',
			help='directory to house results')
		# A Regular Expression patter for units to match
		self.parser.add_argument('--flag-format', '-ff', default=None,
			help='regex pattern for output (e.g. "FLAG{.*}")')
		self.parser.add_argument('--auto', '-a', default=False,
			action='store_true', help='automatically search for matching units in unitdir')

		# Parse initial arguments
		self.parse_args()

		# We want the "-" target to signify stdin
		if len(self.original_target) == 1 and self.original_target[0] == '-':
			self.config['target'] = sys.stdin.read()

		# Compile the flag format if given
		if self.config['flag_format']:
			self.flag_pattern = re.compile('({0})'.format(self.config['flag_format']),
					flags=re.MULTILINE | re.DOTALL | re.IGNORECASE)
		else:
			self.flag_pattern = None

		# Setup the work queue
		self.work = queue.Queue(maxsize=self.config['threads']*2)

		# Insert the unit directory module into th epath
		sys.path.insert(0, self.config['unitdir'])

		# Don't run if the output directory exists
		if os.path.exists(self.config['outdir']):
			log.error('{0}: directory exists'.format(self.config['outdir']))
		elif not os.path.exists(self.config['outdir']):
			# Create the directory if needed
			try:
				os.mkdir(self.config['outdir'])
			except:
				log.error('{0}: unable to create directory'.format(self.config['outdir']))

		# Find units which match this target
		self.units = self.locate_units(self.config['target'])

	@property
	def original_target(self):
		""" Shorthand for grabbing the target """
		return self.config['target']	

	def add_results(self, unit, d):
		""" Update the results dict with the given dict """
		parents = unit.family_tree
		with self.results_lock:
			# Start at the global results
			r = self.results
			# Recurse through parent units
			for p in parents:
				# If we have not seen results from this parent,
				# THAT'S FINE.... just be ready for it
				if not p.unit_name in r:
					r[p.unit_name] = { 'results': [] }	
			if unit.unit_name not in r:
				r[unit.unit_name] = { 'results': [] }

			if d != {}:
				r[unit.unit_name]['results'].append(d)


	def evaluate(self):
		""" Start processing all units """

		prog = log.progress('katana')

		prog.status('starting threads')

		# Create all the threads
		for n in range(self.config['threads']):
			prog.status('starting thread {0}'.format(n))
			thread = threading.Thread(target=self.worker)
			thread.start()
			self.threads.append(thread)

		prog.status('filling work queue')

		status_done = threading.Event()
		status_thread = threading.Thread(target=self.progress, args=(prog,status_done))
		status_thread.start()

		# Add the known units to the work queue
		self.add_to_work(self.units)

		# Monitor the work queue and update the progress
		# while True:
		# 	# Grab the numer of items in the queue
		# 	n = self.work.qsize()
		# 	# End if we are done
		# 	if n == 0:
		# 		break
		# 	# Print a nice percentage compelte
		# 	prog.status('{0:.2f}% complete'.format((self.total_work-float(n)) / float(self.total_work)))
		# 	# We want to give the threads time to execute
		# 	time.sleep(0.5)

		self.work.join()

		status_done.set()
		status_thread.join()

		prog.status('all units complete. waiting for thread exit')

		# Notify threads of completion
		for n in range(self.config['threads']):
			self.work.put((None, None, None))

		# Wait for threads to exit
		for t in self.threads:
			t.join()

		# Make sure we can create the results file
		with open(os.path.join(self.config['outdir'], 'katana.json'), 'w') as f:
			json.dump(self.results, f, indent=4, sort_keys=True)

		prog.success('threads exited. evaluation complete')

		log.success('wrote output summary to {0}'.format(os.path.join(self.config['outdir'], 'katana.json')))

	def add_to_work(self, units):
		# Add all the cases to the work queue
		for unit in units:
			if not self.completed:
				case_no = 0
				for case in unit.enumerate(self):
					if not unit.completed:
						#prog.status('adding {0}[{1}] to work queue (size: {2}, total: {3})'.format(
						#	unit.unit_name, case_no, self.work.qsize(), self.total_work
						#))
						self.work.put((unit, case_no, case))
						self.total_work += 1
						case_no += 1
					else:
						break


	def add_flag(self, flag):
		if 'flags' not in self.results:
			self.results['flags'] = []
		with self.results_lock:
			if flag not in self.results['flags']:
				self.results['flags'].append(flag)
	
	def locate_flags(self, output):
		""" Look for flags in the given data/output """

		# If the user didn't supply a pattern, there's nothing to do.
		if self.flag_pattern == None:
			return False

		match = self.flag_pattern.search(output)
		if match:
			self.add_flag(match.group())
			return True

		return False

	def recurse(self, unit, data):
		# JOHN: If this `recurse` is set to True, it will recurse 
		#       WITH EVERYTHING even IF you specify a single unit.
		#       This is the intent, but should be left to "False" for testing
		
		if (data is None or data == "" ):
			return

		units = self.locate_units(data, parent=unit, recurse=True)
		self.add_to_work(units)


	def load_unit(self, target, name, required=True, recurse=True, parent=None):
		
		# This unit is not compatible with the system (previous dependancy error)
		if name in self.blacklist:
			return

		try:
			# import the module
			module = importlib.import_module(name)

			# We don't load units from packages
			if module.__name__ != module.__package__:
				unit_class = None
				# Try to grab the unit class. Fail if it doesn't exit
				try:
					unit_class = module.Unit
				except AttributeError:
					if required:
						log.info('{0}: no Unit class found'.format(module.__name__))

				yield unit_class(self, parent, target)

			# JOHN: This is what runs if just pass --unit ...
			elif recurse:
				# Load children, if there are any
				for importer, name, ispkg in pkgutil.walk_packages(module.__path__, module.__name__+'.'):
					for unit in self.load_unit(target, name, required=False, recurse=False):
						yield unit

		except ImportError as e:
			if required:
				traceback.print_exc()
				log.failure('unit {0} does not exist'.format(name))
				exit()

		except units.NotApplicable as e:
			if required:
				raise e
		except units.DependancyError as e:
			log.failure('{0}: failed due to missing dependancy: {1}'.format(
				name, e.dependancy
			))
			self.blacklist.append(name)
		except Exception as e:
			if required:
				traceback.print_exc()
				log.failure('unknown error when loading {0}: {1}'.format(name, e))
				exit()
		

	def locate_units(self, target, parent=None, recurse=False):

		units_so_far = []

		# JOHN: This is what runs if you pass `-a`...
		if not self.config['auto'] and not recurse:
			# Load explicit units
			for unit in self.config['unit']:
				try:
					for current_unit in self.load_unit(target, unit, required=True, recurse=True, parent=parent):
						units_so_far.append(current_unit)
				except units.NotApplicable:
					# If this unit is NotApplicable, don't try it!
					pass
		else:
			if self.config['auto'] and len(self.config['unit']) > 0 and not recurse:
				log.warning('ignoring --unit options in favor of --auto')

			# Iterate through all `.py` files in the unitdir directory
			# Grab everything that has a unit, and check if it's valid.
			# if it is, add it to the unit list.
<<<<<<< HEAD
			for importer,name,ispkg in pkgutil.walk_packages([self.config['unitdir']], ''):
=======

			for name in find_modules_recursively(self.config['unitdir'], ''):
>>>>>>> e852625b
				try:
					for current_unit in self.load_unit(target, name, required=False, recurse=False, parent=parent):
						units_so_far.append(current_unit)
				except units.NotApplicable as e:
					# If this unit is NotApplicable, don't try it!
					pass

		return units_so_far

	def add_argument(self, *args, **kwargs):
		""" Add an argument to the argument parser """

		try:
			self.parser.add_argument(*args, **kwargs)
		except argparse.ArgumentError as e:
			return e
	
		return None

	def parse_args(self, final=False):
		""" Use the given parser to parse the remaining arguments """

		# Parse the arguments
		args, remaining = self.parser.parse_known_args()

		# Update the configuration
		self.config.update(vars(args))

		return self.config
	
	# Build an argument parser for katana
	def ArgumentParser(self, *args, **kwargs):
		return argparse.ArgumentParser(parents=self.parsers, add_help = False, *args, **kwargs)

	def progress(self, progress, done_event):
		while not done_event.is_set():
			if self.total_work > 0:
				left = self.work.qsize()
				done = self.total_work - left
				progress.status('{0:.2f}% work queue utilization; {1} total items in queued; {2} completed'.format((float(done)/float(self.total_work))*100, self.total_work, done))
			time.sleep(0.1)

	def worker(self):
		""" Katana worker thread to process unit execution """
		while True:
			# Grab the next item
			unit,name,case = self.work.get()

			# The boss says NO. STAHP.
			if unit is None and case is None and name is None:
					break

			if not unit.completed:
				# Perform the evaluation
				result = unit.evaluate(self, case)
		
			# Notify boss that we are done
			self.work.task_done()

# Make sure we find the local packages (first current directory)
sys.path.insert(0, os.path.dirname(os.path.realpath(__file__)))
sys.path.insert(0, os.getcwd())

if __name__ == '__main__':

	# Create the katana
	katana = Katana()

	# Run katana against all units
	katana.evaluate()

	# Cleanly display the results of each unit to the screen
	print(json.dumps(katana.results, indent=4, sort_keys=True))

	# Dump the flags we found
	if 'flags' in katana.results:
		for flag in katana.results['flags']:
			log.success('Found flag: {0}'.format(flag))<|MERGE_RESOLUTION|>--- conflicted
+++ resolved
@@ -297,12 +297,7 @@
 			# Iterate through all `.py` files in the unitdir directory
 			# Grab everything that has a unit, and check if it's valid.
 			# if it is, add it to the unit list.
-<<<<<<< HEAD
 			for importer,name,ispkg in pkgutil.walk_packages([self.config['unitdir']], ''):
-=======
-
-			for name in find_modules_recursively(self.config['unitdir'], ''):
->>>>>>> e852625b
 				try:
 					for current_unit in self.load_unit(target, name, required=False, recurse=False, parent=parent):
 						units_so_far.append(current_unit)
