import requests
import magic
import re
import os
import hashlib
from io import StringIO, BytesIO
import string
import enchant
import mmap

ADDRESS_PATTERN = rb'^((http|https):\/\/)(?P<host>[a-zA-Z0-9][a-zA-Z0-9\-_.]*)(:(?P<port>[0-9]{1,5}))?(\/(?P<uri>[^?]*))?(\?(?P<query>.*))?$'
BASE64_PATTERN = rb'^[a-zA-Z0-9+/]+={0,2}$'
LETTER_PATTERN = rb'[A-Za-z]+'
LETTER_REGEX = re.compile(LETTER_PATTERN, re.DOTALL | re.MULTILINE)
BASE64_REGEX = re.compile(BASE64_PATTERN, re.DOTALL | re.MULTILINE)
ADDRESS_REGEX = re.compile(ADDRESS_PATTERN, re.DOTALL | re.MULTILINE)
DICTIONARY = enchant.Dict()
DICTIONARY_THRESHOLD = 1
PRINTABLE_BYTES = bytes(string.printable, 'utf-8')
BASE64_BYTES = bytes(string.ascii_letters+string.digits+'=', 'utf-8')

class Target(object):
	""" A Katana target.

		This class encapsulates all interactions that units should
		have with a target while abstracting away the details.

		For example, a unit may look at only the upstream, but want
		to ensure that it is a URL or a file. Similarly, a unit may
		not care what type of target it was, but simply want a file-
		like object to use for processing.
	"""

	def __init__(self, katana, upstream, parent=None):
		
		# The target class operates entirely off of bytes
		if isinstance(upstream, str):
			upstream = upstream.encode('utf-8')

		# Initialize internal properties
		self.katana = katana
		self.upstream = upstream
		self.is_printable = True
		self.is_english = True
		self.is_image = False
		self.is_base64 = False
		self.is_url = ADDRESS_REGEX.match(self.upstream) is not None
		# This zero test is here because os.path.isfile chokes on a null-byte
		self.is_file = 0 not in self.upstream and os.path.isfile(self.upstream)
		
		self.magic = 'data'

		if self.is_file:
			is_sub_target = True
			is_sub_results = True
			results_path = os.path.realpath(katana.config['outdir'])
			if katana.original_target is not None and katana.original_target.is_file:
				base_target_path = os.path.dirname(katana.original_target.path)
				base_target_path = os.path.realpath(base_target_path)
<<<<<<< HEAD
				if not upstream.startswith(bytes(base_target_path+'/', 'utf-8')):
					is_sub_target = False
=======
				if isinstance(base_target_path, bytes):
					if not upstream.startswith(base_target_path+b'/'):
						is_sub_target = False
				elif isinstance(base_target_path, str):
					if not upstream.startswith(bytes(base_target_path, 'utf-8')+b'/'):
						is_sub_target = False
					
>>>>>>> ff1902fc
			if not upstream.startswith(bytes(results_path+'/', 'utf-8')):
				is_sub_results = False

			if not is_sub_results and not is_sub_target:
				self.is_file = False
			

		# Download the target of a URL
		if self.is_url:
			self.url_root = '/'.join(upstream.decode('utf-8').split('/')[:3]) + '/'
			if not katana.config['no_download']:
				try:
					url_accessible = True
					self.request = requests.get(upstream)
				except requests.exceptions.ConnectionError:
					url_accessible = False
					self.is_url = False
				
				self.url_root = '/'.join(upstream.decode('utf-8').split('/')[:3]) + '/'
				
				if url_accessible:
					self.content = self.request.content
					self.path, filp = katana.create_artifact(parent,
							hashlib.md5(upstream).hexdigest(),
							mode='wb', create=True
						)
					# JOHN: This used to happen in web.request but it was silly
					katana.locate_flags(parent, self.content)
					with filp:
						filp.write(self.content)
					self.is_file = True
					# Carve out the root of the URL
				else:
					# This is if we COULDN'T download the page...
					# we just treat the content as the upstream
					self.content = self.upstream
			else:
				self.content = self.upstream
				try:
					self.request = requests.get(self.upstream)
				except requests.exceptions.ConnectionError:
					self.is_url = False

		# Save the path to the file
		elif self.is_file:
			self.content = None
			self.path = self.upstream
		else:
			# This is raw data. There is no file/path associated.
			self.path = None
			self.content = upstream

		# Grab the file type from libmagic (both for files and raw buffers)
		if self.is_file:
			self.magic = magic.from_file(self.path)
		else:
			self.magic = magic.from_buffer(self.content)

		# JOHN: Add a test to determine if this is in fact an image
		if 'image' in self.magic.lower():
			if self.path:
				katana.add_image(os.path.abspath(self.path.decode('utf-8')))
			self.is_image = True
		
		# CALEB: if we do this, do we need strings?
		#katana.locate_flags(parent, self.raw)

		# CALEB: This used to happen in a separate unit but it was silly
		katana.locate_flags(parent, self.magic)

		all_words = 0
		english_words = 0

		# Hash the target content for comparison to previous
		# targets by Katana. This prevents recursion on the
		# same target type.
		self.hash = hashlib.md5()
		with self.stream as st:
			for chunk in iter(lambda: st.read(4096), b''):
				# Update the hash with this chunk
				self.hash.update(chunk)
				
				# Did we already rule out printable?
				if not self.is_printable:
					continue

				# Check if this chunk is printabale
				for c in chunk:
					if not c in PRINTABLE_BYTES:
						self.is_printable = False
						self.is_base64 = False
						self.is_english = False
						break
					elif c not in BASE64_BYTES:
						self.is_base64 = False

				# If we found a non-printable character, abort
				if not self.is_printable or not self.is_english:
					continue

				# Check how many english words this chunk contains
				word_list = list(filter(lambda word : len(word)>2, LETTER_REGEX.findall(chunk)))
				all_words += len(word_list)
				english_words += len(list(filter(
					lambda word : len(word)>2, [word for word in word_list if DICTIONARY.check(word.decode('utf-8'))]
				)))

		# If we haven't already decided, check if we think this is english
		if self.is_english:
			self.is_english = english_words >= (all_words - DICTIONARY_THRESHOLD) and english_words != 0
	
	def __repr__(self):
		try:
			return self.upstream.decode('utf-8')
		except:
			return repr(self.upstream)

	def __getitem__(self, key):
		if isinstance(key, slice):
			return ''.join([ self.upstream.decode('utf-8')[ii] for ii in
					range(*key.indices(len(self.upstream.decode('utf-8')))) ])

	@property
	def raw(self):
		""" This will return a bytes-like object. For small objects already
			in memory, it will return the bytes object. For files or larger
			objects not in memory, it will return an mmap object, which will
			act the same as a bytes object in most situations.
		"""
		if self.content is not None:
			return self.content
		elif self.path is not None:
			with open(self.path, 'rb') as f:
				try:
					return mmap.mmap(f.fileno(), 0, prot=mmap.PROT_READ)
				except ValueError:
					return self.upstream
		else:
			return self.upstream
	
	@property
	def stream(self):
		if self.content is not None:
			return BytesIO(self.content)
		elif self.is_file:
			return open(self.path, 'rb')
		else:
			return BytesIO(self.upstream)<|MERGE_RESOLUTION|>--- conflicted
+++ resolved
@@ -57,18 +57,9 @@
 			if katana.original_target is not None and katana.original_target.is_file:
 				base_target_path = os.path.dirname(katana.original_target.path)
 				base_target_path = os.path.realpath(base_target_path)
-<<<<<<< HEAD
 				if not upstream.startswith(bytes(base_target_path+'/', 'utf-8')):
 					is_sub_target = False
-=======
-				if isinstance(base_target_path, bytes):
-					if not upstream.startswith(base_target_path+b'/'):
-						is_sub_target = False
-				elif isinstance(base_target_path, str):
-					if not upstream.startswith(bytes(base_target_path, 'utf-8')+b'/'):
-						is_sub_target = False
-					
->>>>>>> ff1902fc
+
 			if not upstream.startswith(bytes(results_path+'/', 'utf-8')):
 				is_sub_results = False
 
