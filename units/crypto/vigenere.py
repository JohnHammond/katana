--- conflicted
+++ resolved
@@ -6,53 +6,27 @@
 import string
 
 def vigenere(plaintext, key):
-<<<<<<< HEAD
+
 	plaintext = plaintext.upper()
 	key = key.upper()
 
 	valid_chars = string.ascii_uppercase
 
 	idx = 0
-	ciphertext = []
+	ciphertext = ''
 
-	for i, c in enumerate(plaintext):
+	for c in plaintext:
 		if c not in valid_chars:
-			ciphertext.append(c)
+			ciphertext += c
 		else:
-			try:
-				if key[idx] not in valid_chars:
-					idx = (idx + 1) % len(key)
-			except IndexError:
-				continue
+			if key[idx] not in valid_chars:
+				idx = (idx + 1) % len(key)
 			v1 = ord(c) - ord('A')
 			v2 = ord(key[idx]) - ord('A')
-			ciphertext.append(chr(((v1 - v2) % 26)+ord('A')))
+			ciphertext += chr(((v1 - v2) % 26)+ord('A'))
 			idx = (idx + 1) % len(key)
 
-	return ''.join(ciphertext)
-=======
-
-		plaintext = plaintext.upper()
-		key = key.upper()
-
-		valid_chars = string.ascii_uppercase
-
-		idx = 0
-		ciphertext = ''
-
-		for c in plaintext:
-			if c not in valid_chars:
-				ciphertext += c
-			else:
-				if key[idx] not in valid_chars:
-					idx = (idx + 1) % len(key)
-				v1 = ord(c) - ord('A')
-				v2 = ord(key[idx]) - ord('A')
-				ciphertext += chr(((v1 - v2) % 26)+ord('A'))
-				idx = (idx + 1) % len(key)
-
-		return ciphertext
->>>>>>> 5dd38091
+	return ciphertext
 
 # class Unit(PrintableDataUnit):
 class Unit(NotEnglishUnit):
@@ -67,13 +41,10 @@
 		)
 		return	
 
-<<<<<<< HEAD
-=======
 	def __init__(self, katana, parent, target):
 		super(Unit, self).__init__(katana, parent, target)
 		if katana.config['vigenere_key'] == [""]:
 			raise NotApplicable("empty vignere key passed")
->>>>>>> 5dd38091
 
 	def enumerate(self, katana):
 		# Check each given password
@@ -91,20 +62,9 @@
 				return
 
 	def evaluate(self, katana, case):
-<<<<<<< HEAD
 
-		result = vigenere(self.target, case)
-
-		if result:
-			katana.locate_flags(self, result)
-			katana.add_results(self, result)
-
-			if utilities.is_english(result):
-				katana.recurse(self, result)
-	
-=======
 		result = vigenere(self.target.stream.read().decode('utf-8'), case)
-		katana.locate_flags(self, result)
+		# We do not need to locate_flags anymore because recurse this for us
+		# katana.locate_flags(self, result)
 		katana.add_results(self, result)
 		katana.recurse(self, result)
->>>>>>> 5dd38091
